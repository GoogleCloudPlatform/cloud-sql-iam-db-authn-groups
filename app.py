# Copyright 2021 Google LLC
#
# Licensed under the Apache License, Version 2.0 (the "License");
# you may not use this file except in compliance with the License.
# You may obtain a copy of the License at
#
#     https://www.apache.org/licenses/LICENSE-2.0
#
# Unless required by applicable law or agreed to in writing, software
# distributed under the License is distributed on an "AS IS" BASIS,
# WITHOUT WARRANTIES OR CONDITIONS OF ANY KIND, either express or implied.
# See the License for the specific language governing permissions and
# limitations under the License.

import os
from quart import Quart
from quart.utils import run_sync
import asyncio
import sqlalchemy
from sqlalchemy.ext.asyncio import create_async_engine
import json
from google.auth import default, iam
from google.auth.transport.requests import Request
from google.oauth2 import service_account
from googleapiclient.discovery import build
from googleapiclient.errors import HttpError
from collections import defaultdict
from typing import NamedTuple
from functools import partial, reduce

# URI for OAuth2 credentials
TOKEN_URI = "https://accounts.google.com/o/oauth2/token"

# define scopes
IAM_SCOPES = ["https://www.googleapis.com/auth/admin.directory.group.member.readonly"]
SQL_SCOPES = ["https://www.googleapis.com/auth/sqlservice.admin"]

app = Quart(__name__)


class InstanceConnectionName(NamedTuple):
    """A class to manage instance connection names.

    Args:
        project (str): Project name that instance belongs to.
        region (str): Region where instance is located.
        instance (str): Name of instance.
    """

    project: str
    region: str
    instance: str


class RoleService:
    """Class for managing a DB user's role grants."""

    def __init__(self, db):
        """Initialize a RoleService object.

        Args:
            db: Database connection object.
        """
        self.db = db

    async def fetch_role_grants(self, group_name):
        """Fetch mappings of group roles granted to DB users.

        Args:
            group_name: IAM group name prefix of email that is used as group role.

        Returns:
            results: List of results for given query.
        """
        # query role_edges table
        stmt = sqlalchemy.text(
            "SELECT FROM_USER, TO_USER FROM mysql.role_edges WHERE FROM_USER= :group_name"
        )
        results = (await self.db.execute(stmt, {"group_name": group_name})).fetchall()
        return results

    async def create_group_role(self, group):
        """Verify or create DB role.

        Given a group name, verify existance of DB role or create new DB role matching
        name of group to manage DB users.

        Args:
            db: Database connection pool instance.
            group: Name of group to be verified as role or created as new role.
        """
        stmt = sqlalchemy.text("CREATE ROLE IF NOT EXISTS :role")
        await self.db.execute(stmt, {"role": group})

    async def grant_group_role(self, role, users):
        """Grant DB group role to DB users.

        Given a DB group role and a list of DB users, grant the DB role to each user.

        Args:
            db: Database connection pool instance.
            role: Name of DB role to grant to users.
            users: List of DB users' usernames.
        """
        stmt = sqlalchemy.text("GRANT :role TO :user")
        for user in users:
            await self.db.execute(stmt, {"role": role, "user": user})

    async def revoke_group_role(self, role, users):
        """Revoke DB group role to DB users.

        Given a DB group role and a list of DB users, revoke the DB role from each user.

        Args:
            db: Database connection pool instance.
            role: Name of DB role to revoke from users.
            users: List of DB users' usernames.
        """
        stmt = sqlalchemy.text("REVOKE :role FROM :user")
        for user in users:
            await self.db.execute(stmt, {"role": role, "user": user})


def load_config(filename="config.json"):
    """Load in params from json config file.

    Loading in configurable parameters for service which are Cloud SQL Instance
    names and IAM Group names.

    Example config file:
    {
        "instance_to_groups" : {
            "my-project:my-region:my-instance" : ["group@example.com", "othergroup@example.com"],
            "my-other-project:my-other-region:my-other-instance" : ["group@example.com"]
        },
        "admin_email" : "admin@example.com"
    }

    Args:
        filename: The name of the configurable json file.

    Returns:
        instance_to_groups: Dict with Cloud SQL instance connection names as keys and
            list of IAM groups to manage DB users of as values.
        admin_email: Email of user with proper admin privileges for Google Workspace, needed
            for calling Directory API to fetch IAM users within IAM groups.
    """
    with open(filename) as json_file:
        config = json.load(json_file)

    instance_to_groups = config["instance_to_groups"]
    admin_email = config["admin_email"]

    # verify config params are not empty
    if instance_to_groups is None or instance_to_groups == {}:
        raise ValueError(build_error_message("instance_to_groups"))
    if admin_email is None or admin_email == "":
        raise ValueError(build_error_message("admin_email"))
    return instance_to_groups, admin_email


def build_error_message(var_name):
    """Function to help build error messages for missing config variables.

    Args:
        var_name: String of variable name that is missing in config.

    Returns:
        message: Constructed error message to be outputted.
    """
    message = (
        f"\nNo valid `{var_name}` configured, please verify your config.json.\n"
        '\nValid configuration should look like:\n\n{\n  "instance_to_groups" : {\n    '
        '"my-project:my-region:my-instance" : ["group@example.com", "othergroup@example.com"],'
        '\n    "my-other-project:my-other-region:my-other-instance" : ["group@example.com"]'
        '\n  }\n  "admin_email" : "admin@example.com"\n}\n\nYour configuration is '
        f"missing the `{var_name}` key."
    )
    return message


def init_connection_engine(instance_connection_name, creds):
    """Configure and initialize database connection pool.

    Configures the parameters for the database connection pool. Initiliazes the
    database connection pool either through TCP (private IP) or via Unix socket
    (public IP).

    Args:
        instance_connection_name: Instance connection name of Cloud SQL instance.
            (e.g. "<PROJECT-NAME>:<INSTANCE-REGION>:<INSTANCE-NAME>")
        creds: Credentials to get OAuth2 access token from, needed for IAM service
            account authentication to DB.
    """
    db_config = {
        "pool_size": 5,
        "max_overflow": 2,
        "pool_timeout": 30,  # 30 seconds
        "pool_recycle": 1800,  # 30 minutes
    }

    # service account email to access DB, mysql truncates usernames to before '@' sign
    service_account_email = mysql_username(creds.service_account_email)
    return init_unix_connection_engine(
        instance_connection_name, db_config, service_account_email, creds
    )


def init_unix_connection_engine(
    instance_connection_name, db_config, service_account_email, creds
):
    """Load and initialize database connection pool via Unix socket connection.

    Loads in the parameters for the database connection pool. Initiliazes
    the database connection pool through Unix socket which is recommended route for
    public IP.

    Args:
        instance_connection_name: Instance connection name of Cloud SQL instance.
            (e.g. "<PROJECT-NAME>:<INSTANCE-REGION>:<INSTANCE-NAME>")
        db_config: A dict mapping database config parameters to their corresponding
            values.
        service_account_email: Email address of service account to use for connecting
            to instance.
        creds: Credentials to get OAuth2 access token from, needed for IAM service
            account authentication to DB.

    Returns:
        A database connection pool instance.
    """
    # config for service account DB user
    db_user = service_account_email
    db_pass = str(creds.token)
    db_name = ""
    db_socket_dir = os.environ.get("DB_SOCKET_DIR", "/cloudsql")

    pool = create_async_engine(
        # Equivalent URL:
        # mysql+pymysql://<db_user>:<db_pass>@/<db_name>?unix_socket=<socket_path>/<cloud_sql_instance_name>
        sqlalchemy.engine.url.URL.create(
            drivername="mysql+aiomysql",
            username=db_user,  # e.g. "my-database-user"
            password=db_pass,  # e.g. "my-database-password"
            database=db_name,  # e.g. "my-database-name"
            query={
                "unix_socket": "{}/{}".format(
                    db_socket_dir, instance_connection_name  # e.g. "/cloudsql"
                )  # i.e "<PROJECT-NAME>:<INSTANCE-REGION>:<INSTANCE-NAME>"
            },
        ),
        **db_config,
    )
    return pool


async def get_iam_users(user_service, groups):
    """Get list of all IAM users within IAM groups.

    Given a list of IAM groups, get all IAM users that are members within one or
    more of the groups or a nested child group.

    Args:
        user_service: Instance of a UserService object.
        groups: List of IAM groups. (e.g., ["group@example.com", "abc@example.com"])

    Returns:
        iam_users: Set containing all IAM users found within IAM groups.
    """
    # keep track of iam users using set for no duplicates
    iam_users = defaultdict(list)
    # loop through groups and get their IAM users
    for group in groups:
        group_queue = [group]
        # set initial groups searched to input groups
        searched_groups = group_queue.copy()
        group_users = set()
        while group_queue:
            current_group = group_queue.pop(0)
            # get all members of current IAM group
            members_partial = partial(user_service.get_group_members, current_group)
            members = await run_sync(members_partial)()
            # check if member is a group, otherwise they are a user
            for member in members:
                if member["type"] == "GROUP":
                    if member["email"] not in searched_groups:
                        # add current group to searched groups
                        searched_groups.append(member["email"])
                        # add group to queue
                        group_queue.append(member["email"])
                elif member["type"] == "USER":
                    # add user to list of group users
                    group_users.add(member["email"])
                else:
                    continue
        # only add to dict if group has members, allows skipping of not valid groups
        if group_users:
            iam_users[group] = group_users

    return iam_users


class UserService:
    """Helper class for building googleapis service calls."""

    def __init__(self, sql_creds, iam_creds):
        """Initialize UserService instance.

        Args:
            sql_creds: OAuth2 credentials to call Cloud SQL Admin APIs.
            iam_creds: OAuth2 credentials to call Directory Admin APIs
        """
        self.sql_creds = sql_creds
        self.iam_creds = iam_creds

    def get_group_members(self, group):
        """Get all members of an IAM group.

        Given an IAM group, get all members (groups or users) that belong to the
        group.

        Args:
            group (str): A single IAM group identifier key (name, email, ID).

        Returns:
            members: List of all members (groups or users) that belong to the IAM group.
        """
        # build service to call Admin SDK Directory API
        service = build("admin", "directory_v1", credentials=self.iam_creds)

        try:
            # call the Admin SDK Directory API
            results = service.members().list(groupKey=group).execute()
            members = results.get("members", [])
            return members
        # handle errors if IAM group does not exist etc.
        except HttpError as e:
            print(f"Could not get IAM group `{group}`. Error: {e}")
            return []

    def get_db_users(self, instance_connection_name):
        """Get all database users of a Cloud SQL instance.

        Given a database instance and a Google Cloud project, get all the database
        users that belong to the database instance.

        Args:
            instance_connection_name: InstanceConnectionName namedTuple.
                (e.g. InstanceConnectionName(project='my-project', region='my-region',
                instance='my-instance'))

        Returns:
            users: List of all database users that belong to the Cloud SQL instance.
        """
        # build service to call SQL Admin API
        service = build("sqladmin", "v1beta4", credentials=self.sql_creds)
        results = (
            service.users()
            .list(
                project=instance_connection_name.project,
                instance=instance_connection_name.instance,
            )
            .execute()
        )
        users = results.get("items", [])
        return users

    def insert_db_user(self, user_email, instance_connection_name):
        """Create DB user from IAM user.

        Given an IAM user's email, insert the IAM user as a DB user for Cloud SQL instance.

        Args:
            user_email: IAM users's email address.
            instance_connection_name: InstanceConnectionName namedTuple.
                (e.g. InstanceConnectionName(project='my-project', region='my-region',
                instance='my-instance'))
        """
        # build service to call SQL Admin API
        service = build("sqladmin", "v1beta4", credentials=self.sql_creds)
        user = {"name": user_email, "type": "CLOUD_IAM_USER"}
        try:
            results = (
                service.users()
                .insert(
                    project=instance_connection_name.project,
                    instance=instance_connection_name.instance,
                    body=user,
                )
                .execute()
            )
        except Exception as e:
            print(
                f"Could not add IAM user `{user_email}` to DB Instance `{instance_connection_name.instance}`. Error: {e}"
            )
        return


async def get_instance_users(user_service, instance_connection_names):
    """Get users that belong to each Cloud SQL instance.

    Given a list of Cloud SQL instance names and a Google Cloud project, get a list
    of database users that belong to each instance.

    Args:
        user_service: A UserService object for calling SQL admin APIs.
        instance_connection_names: List of Cloud SQL instance connection names.
            (e.g., ["my-project:my-region:my-instance", "my-project:my-region:my-other-instance"])

    Returns:
        db_users: A dict with the instance names mapping to their list of database users.
    """
    # create dict to hold database users of each instance
    db_users = defaultdict(list)
    for connection_name in instance_connection_names:
        get_users = partial(
            user_service.get_db_users,
            InstanceConnectionName(*connection_name.split(":")),
        )
        users = await run_sync(get_users)()
        for user in users:
            db_users[connection_name].append(user["name"])
    return db_users


<<<<<<< HEAD
async def manage_instance_roles(instance_connection_name, iam_groups, iam_users, creds):
    """Function to manage database instance roles.
=======
async def manage_instance_users(instance_connection_name, iam_users, creds):
    """Function to manage database instance users.
>>>>>>> b4db1272

    Manage DB users within database instance which includes: connect to instance,
    verify/create group roles, add roles to DB users who are missing them,
    and revoke roles from users no longer in IAM group.

    Args:
        instance_connection_name: Instance connection name of Cloud SQL instance.
            (e.g. "<PROJECT-NAME>:<INSTANCE-REGION>:<INSTANCE-NAME>")
        iam_groups: List of IAM group names that need to have group roles on instance.
        iam_users: Set containing all IAM users found within IAM groups.
        creds: OAuth2 credentials with SQL scopes applied.
    """
    db = init_connection_engine(instance_connection_name, creds)
    # create connection to db instance
    async with db.connect() as db_connection:
<<<<<<< HEAD
        for group in iam_groups:
            # users that are members of IAM group
            users = iam_users[group]
            # mysql role does not need email part and can be truncated
            role = mysql_username(group)
            await create_group_role(db_connection, role)
            grant_fetcher = GrantFetcher(db_connection)
            users_missing_role = await get_users_missing_role(
                grant_fetcher, role, users
            )
            print(
                f"Users missing role `{role}` for instance `{instance_connection_name}`: {users_missing_role}"
            )
            await grant_group_role(db_connection, role, users_missing_role)
            print(
                f"Granted the following users the role `{role}` on instance `{instance_connection_name}`: {users_missing_role}"
            )
=======
        role_service = RoleService(db_connection)
        await manage_user_roles(role_service, iam_users)
>>>>>>> b4db1272
    return


async def manage_user_roles(role_service, iam_users):
    """Manage group role permissions for DB users.

    Create, grant, revoke proper IAM group role permissions to database users.

    Args:
        role_service: A RoleService class object for accessing grants in db.
        iam_users: Set containing all IAM users found within IAM groups.
    """
    users_with_roles = await get_users_with_roles(role_service, iam_users.keys())
    for group, users in iam_users.items():
        # mysql role does not need email part and can be truncated
        role = mysql_username(group)
        # truncate mysql_usernames
        mysql_usernames = [mysql_username(user) for user in users]
        # create or verify group role exists
        await role_service.create_group_role(role)
        # find DB users who are part of IAM group that need role granted to them
        users_to_grant = [
            username
            for username in mysql_usernames
            if username not in users_with_roles[role]
        ]
        await role_service.grant_group_role(role, users_to_grant)
        # get list of users who have group role but are not in IAM group
        users_to_revoke = [
            user_with_role
            for user_with_role in users_with_roles[role]
            if user_with_role not in mysql_usernames
        ]
        # revoke group role from users no longer in IAM group
        await role_service.revoke_group_role(role, users_to_revoke)


async def get_users_with_roles(role_service, group_names):
    """Get mapping of group role grants on DB users.

    Args:
        role_service: A RoleService class instance.
        group_names: List of all IAM group names.

    Returns: Dict mapping group role to all users who have the role granted to them.
    """
    role_grants = defaultdict(list)
    for group_name in group_names:
        group_name = mysql_username(group_name)
        grants = await role_service.fetch_role_grants(group_name)
        # loop through grants that are in tuple form (FROM_USER, TO_USER)
        for grant in grants:
            # filter into dict for easier access later
            role, user = grant
            role_grants[role].append(user)
    return role_grants


def delegated_credentials(creds, scopes, admin_user=None):
    """Update default credentials.

    Based on scopes and domain delegation, update OAuth2 default credentials
    accordingly.

    Args:
        creds: Default OAuth2 credentials.
        scopes: List of scopes for the credentials to limit access.
        admin_user: Email of admin user, required for domain delegation credentials.

    Returns:
        updated_credentials: Updated OAuth2 credentials with scopes and domain
        delegation applied.
    """
    try:
        # First try to update credentials using service account key file
        updated_credentials = creds.with_subject(admin_user).with_scopes(scopes)
        # if not valid refresh credentials
        if not updated_credentials.valid:
            request = Request()
            updated_credentials.refresh(request)
    except AttributeError:
        # Exception is raised if we are using default credentials (e.g. Cloud Run)
        request = Request()
        creds.refresh(request)
        service_acccount_email = creds.service_account_email
        signer = iam.Signer(request, creds, service_acccount_email)
        updated_credentials = service_account.Credentials(
            signer, service_acccount_email, TOKEN_URI, scopes=scopes, subject=admin_user
        )
        # if not valid, refresh credentials
        if not updated_credentials.valid:
            updated_credentials.refresh(request)
    except Exception:
        raise

    return updated_credentials


def get_users_to_add(instance_to_groups, iam_users, instance_users):
    """Find IAM users who are missing as DB users.

    Given a dict mapping IAM groups to their IAM users, and a dict mapping Cloud SQL
    instances to their DB users, find IAM users who are missing their corresponding DB user.

    Args:
        instance_to_groups: Dict with Cloud SQL instance connection names as keys and
            list of IAM groups to manage DB users of as values.
        iam_users: Dict where key is IAM group name and mapped value is list of that group's
            IAM users. (e.g. iam_users["example-group@abc.com] = ["user1", "user2", "user3"])
        instance_users: Dict where key is instance name and mapped value is list of that
            instance's DB users.(e.g. instance_users["my-instance"] = ["db-user1", "db-user2"])

    Returns:
        missing_db_users: Dict where key is instance name and mapped value is set of DB user's
            needing to be inserted into instance.
    """
    missing_db_users = defaultdict(set)
    for instance, iam_groups in instance_to_groups.items():
        db_users = instance_users[instance]
        for iam_group in iam_groups:
            users = iam_users[iam_group]
            missing_users = [
                user for user in users if mysql_username(user) not in db_users
            ]
            for user in missing_users:
                missing_db_users[instance].add(user)
    return missing_db_users


def mysql_username(iam_email):
    """Get MySQL DB username from user or group email.

    Given an IAM user or IAM group's email, get their corresponding MySQL DB username which is a
    truncated version of their email. (everything before the '@' sign)

    Args:
        iam_email: An IAM user or group email.

    Returns:
        username: The IAM user or group's MySQL DB username.
    """
    username = iam_email.split("@")[0]
    return username


@app.route("/", methods=["GET"])
def sanity_check():
    return "App is running!"


@app.route("/run", methods=["GET"])
async def run():
    # read in config params
    instance_to_groups, admin_email = load_config("config.json")
    # grab default creds from cloud run service account
    creds, project = default()
    # update default credentials with IAM SCOPE and domain delegation
    iam_creds = delegated_credentials(creds, IAM_SCOPES, admin_email)
    # update default credentials with Cloud SQL scopes
    sql_creds = delegated_credentials(creds, SQL_SCOPES)

    # create UserService object for API calls
    user_service = UserService(sql_creds, iam_creds)

    # get list of sql_instance names and set of all iam group names
    iam_groups = reduce(
        lambda acc, cur: acc.union(set(cur)), instance_to_groups.values(), set()
    )
    sql_instances = list(instance_to_groups.keys())

    iam_users, instance_users = await asyncio.gather(
        get_iam_users(user_service, iam_groups),
        get_instance_users(user_service, sql_instances),
    )
    # get IAM users of each IAM group
    for group_name, user_list in iam_users.items():
        print(f"IAM Users in Group {group_name}: {user_list}")

    # get all instance DB users
    for instance_name, db_users in instance_users.items():
        print(f"DB Users in instance `{instance_name}`: {db_users}")

    # find IAM users who are missing as DB users
    users_to_add = get_users_to_add(instance_to_groups, iam_users, instance_users)
    for instance, users in users_to_add.items():
        print(f"Missing IAM DB users for instance `{instance}`: {users}")
        for user in users:
            user_service.insert_db_user(
                user, InstanceConnectionName(*instance.split(":"))
            )

    # for each instance manage users and group role permissions
    instance_coroutines = [
<<<<<<< HEAD
        manage_instance_roles(
            instance, instance_to_groups[instance], iam_users, sql_creds
        )
=======
        manage_instance_users(instance, iam_users, sql_creds)
>>>>>>> b4db1272
        for instance in sql_instances
    ]
    await asyncio.gather(*instance_coroutines)
    return "IAM DB Groups Authn has run successfully!"<|MERGE_RESOLUTION|>--- conflicted
+++ resolved
@@ -422,13 +422,8 @@
     return db_users
 
 
-<<<<<<< HEAD
-async def manage_instance_roles(instance_connection_name, iam_groups, iam_users, creds):
-    """Function to manage database instance roles.
-=======
-async def manage_instance_users(instance_connection_name, iam_users, creds):
+async def manage_instance_users(instance_connection_name, iam_groups, iam_users, creds):
     """Function to manage database instance users.
->>>>>>> b4db1272
 
     Manage DB users within database instance which includes: connect to instance,
     verify/create group roles, add roles to DB users who are missing them,
@@ -444,42 +439,25 @@
     db = init_connection_engine(instance_connection_name, creds)
     # create connection to db instance
     async with db.connect() as db_connection:
-<<<<<<< HEAD
-        for group in iam_groups:
-            # users that are members of IAM group
-            users = iam_users[group]
-            # mysql role does not need email part and can be truncated
-            role = mysql_username(group)
-            await create_group_role(db_connection, role)
-            grant_fetcher = GrantFetcher(db_connection)
-            users_missing_role = await get_users_missing_role(
-                grant_fetcher, role, users
-            )
-            print(
-                f"Users missing role `{role}` for instance `{instance_connection_name}`: {users_missing_role}"
-            )
-            await grant_group_role(db_connection, role, users_missing_role)
-            print(
-                f"Granted the following users the role `{role}` on instance `{instance_connection_name}`: {users_missing_role}"
-            )
-=======
         role_service = RoleService(db_connection)
-        await manage_user_roles(role_service, iam_users)
->>>>>>> b4db1272
+        await manage_user_roles(role_service, iam_groups, iam_users)
     return
 
 
-async def manage_user_roles(role_service, iam_users):
+async def manage_user_roles(role_service, iam_groups, iam_users):
     """Manage group role permissions for DB users.
 
     Create, grant, revoke proper IAM group role permissions to database users.
 
     Args:
         role_service: A RoleService class object for accessing grants in db.
+        iam_groups: List of IAM group names that need to have group roles on instance.
         iam_users: Set containing all IAM users found within IAM groups.
     """
     users_with_roles = await get_users_with_roles(role_service, iam_users.keys())
-    for group, users in iam_users.items():
+    for group in iam_groups:
+        # users that are members of IAM group
+        users = iam_users[group]
         # mysql role does not need email part and can be truncated
         role = mysql_username(group)
         # truncate mysql_usernames
@@ -659,13 +637,7 @@
 
     # for each instance manage users and group role permissions
     instance_coroutines = [
-<<<<<<< HEAD
-        manage_instance_roles(
-            instance, instance_to_groups[instance], iam_users, sql_creds
-        )
-=======
-        manage_instance_users(instance, iam_users, sql_creds)
->>>>>>> b4db1272
+        manage_instance_users(instance, instance_to_groups[instance], iam_users, sql_creds)
         for instance in sql_instances
     ]
     await asyncio.gather(*instance_coroutines)
